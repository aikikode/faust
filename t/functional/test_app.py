import socket
import sys
from pathlib import Path

import faust
import mode
import pytest
import pytz
from aiohttp.client import ClientSession
from faust import App
from faust.assignor import LeaderAssignor, PartitionAssignor
from faust.exceptions import AlreadyConfiguredWarning, ImproperlyConfigured
from faust.app.router import Router
from faust.sensors import Monitor
from faust.serializers import Registry
from faust.tables import TableManager
from faust.types import settings
from faust.types.enums import ProcessingGuarantee
from yarl import URL

TABLEDIR: Path
DATADIR: Path
if sys.platform == 'win32':
    TABLEDIR = Path('c:/Program Files/Faust/')
    DATADIR = Path('c:/Temporary Files/Faust/')
else:
    DATADIR = Path('/etc/faust/')
    TABLEDIR = Path('/var/faust/')


def _dummy_partitioner(a, b, c):
    return 0


class test_settings:

    def App(self, id='myid', **kwargs):
        app = App(id, **kwargs)
        app.finalize()
        return app

    def test_defaults(self):
        app = self.App()
        conf = app.conf
        assert conf.broker == [URL(settings.BROKER_URL)]
        assert conf.store == URL(settings.STORE_URL)
        assert conf.cache == URL(settings.CACHE_URL)
        assert conf.web == URL(settings.WEB_URL)
        assert conf.web_enabled
        assert not conf.web_in_thread
        assert conf.datadir == conf._prepare_datadir(settings.DATADIR)
        assert conf.tabledir == conf._prepare_tabledir(settings.TABLEDIR)
        assert conf.processing_guarantee == settings.PROCESSING_GUARANTEE
        assert conf.broker_client_id == settings.BROKER_CLIENT_ID
        assert conf.broker_request_timeout == settings.BROKER_REQUEST_TIMEOUT
        assert conf.broker_session_timeout == settings.BROKER_SESSION_TIMEOUT
        assert (conf.broker_heartbeat_interval ==
                settings.BROKER_HEARTBEAT_INTERVAL)
        assert conf.broker_commit_interval == settings.BROKER_COMMIT_INTERVAL
        assert conf.broker_commit_every == settings.BROKER_COMMIT_EVERY
        assert (conf.broker_commit_livelock_soft_timeout ==
                settings.BROKER_LIVELOCK_SOFT)
        assert conf.broker_check_crcs
        assert conf.timezone is settings.TIMEZONE
        assert conf.table_cleanup_interval == settings.TABLE_CLEANUP_INTERVAL
        assert conf.reply_to_prefix == settings.REPLY_TO_PREFIX
        assert conf.reply_expires == settings.REPLY_EXPIRES
        assert conf.stream_buffer_maxsize == settings.STREAM_BUFFER_MAXSIZE
        assert conf.stream_recovery_delay == settings.STREAM_RECOVERY_DELAY
        assert conf.producer_partitioner is None
        assert (conf.producer_request_timeout ==
                settings.PRODUCER_REQUEST_TIMEOUT)
        assert (conf.stream_publish_on_commit ==
                settings.STREAM_PUBLISH_ON_COMMIT)
        assert conf.stream_wait_empty
        assert not conf.stream_ack_cancelled_tasks
        assert conf.stream_ack_exceptions
        assert (conf.broker_max_poll_records ==
                settings.BROKER_MAX_POLL_RECORDS)
        assert (conf.consumer_auto_offset_reset ==
                settings.CONSUMER_AUTO_OFFSET_RESET)
        assert not conf.autodiscover
        assert conf.origin is None
        assert conf.key_serializer == 'raw'
        assert conf.value_serializer == 'json'
        assert conf.reply_to is not None
        assert not conf.reply_create_topic
        assert conf.table_standby_replicas == 1
        assert conf.topic_replication_factor == 1
        assert conf.topic_partitions == 8
        assert conf.logging_config is None
        assert conf.loghandlers == []
        assert conf.version == 1
        assert conf.canonical_url == URL(f'http://{socket.gethostname()}:6066')
        assert conf.web_bind == '0.0.0.0'
        assert conf.web_port == 6066
        assert conf.web_transport == settings.WEB_TRANSPORT
        assert conf.worker_redirect_stdouts
        assert conf.worker_redirect_stdouts_level == 'WARN'

        assert conf.agent_supervisor is mode.OneForOneSupervisor

        assert conf.Agent is faust.Agent
        assert conf.Stream is faust.Stream
        assert conf.Table is faust.Table
        assert conf.TableManager is TableManager
        assert conf.Serializers is Registry
        assert conf.Worker is faust.Worker
        assert conf.PartitionAssignor is PartitionAssignor
        assert conf.LeaderAssignor is LeaderAssignor
        assert conf.Router is Router
        assert conf.Topic is faust.Topic
        assert conf.HttpClient is ClientSession
        assert conf.Monitor is Monitor

    def test_reply_prefix_unique(self):
        app1 = self.App()
        app2 = self.App()
        assert app1.conf.reply_to != app2.conf.reply_to

    def test_app_config(self):
        self.assert_config_equivalent()

    def test_broker_as_URL(self):
        app = self.assert_config_equivalent(broker='ckafka://')
        assert isinstance(app.conf.broker, list)
        assert app.conf.broker[0] == URL('ckafka://')

    def test_store_as_URL(self):
        app = self.assert_config_equivalent(store=URL('moo://'))
        assert isinstance(app.conf.store, URL)

    def test_cache_as_URL(self):
        app = self.assert_config_equivalent(cache=URL('moo://'))
        assert isinstance(app.conf.cache, URL)

    def test_web_as_URL(self):
        app = self.assert_config_equivalent(web=URL('moo://'))
        assert isinstance(app.conf.web, URL)

    def test_datadir_as_Path(self):
        app = self.assert_config_equivalent(datadir=DATADIR)
        assert isinstance(app.conf.datadir, Path)

    def test_tabledir_is_relative_to_path(self):
        app = self.assert_config_equivalent(
            datadir=str(DATADIR),
            tabledir='moo',
        )
        assert app.conf.tabledir == app.conf.appdir / Path('moo')

    def assert_config_equivalent(self,
                                 id='id',
                                 version=303,
                                 broker='foo://',
                                 store='bar://',
                                 cache='baz://',
                                 web='xuzzy://',
                                 web_enabled=False,
                                 autodiscover=True,
                                 origin='faust',
                                 canonical_url='http://example.com/',
                                 broker_client_id='client id',
<<<<<<< HEAD
                                 datadir='/etc/faust/',
                                 tabledir='/var/faust/',
                                 processing_guarantee='exactly_once',
=======
                                 datadir=str(DATADIR),
                                 tabledir=str(TABLEDIR),
>>>>>>> 8ec6c41c
                                 broker_request_timeout=10000.05,
                                 broker_heartbeat_interval=101.13,
                                 broker_session_timeout=30303.30,
                                 broker_commit_every=202,
                                 broker_commit_interval=30.3,
                                 broker_commit_livelock_soft_timeout=60.6,
                                 broker_check_crcs=False,
                                 producer_partitioner=_dummy_partitioner,
                                 producer_request_timeout=2.66,
                                 table_cleanup_interval=80.8,
                                 key_serializer='str',
                                 value_serializer='str',
                                 table_standby_replicas=48,
                                 topic_replication_factor=16,
                                 reply_to='reply_to',
                                 reply_create_topic=True,
                                 reply_expires=90.9,
                                 stream_buffer_maxsize=101,
                                 stream_wait_empty=True,
                                 stream_ack_cancelled_tasks=True,
                                 stream_ack_exceptions=False,
                                 stream_publish_on_commit=False,
                                 stream_recovery_delay=69.3,
                                 web_bind='localhost',
                                 web_port=6069,
                                 web_host='localhost',
                                 web_transport='udp://',
                                 web_in_thread=True,
                                 worker_redirect_stdouts=False,
                                 worker_redirect_stdouts_level='DEBUG',
                                 broker_max_poll_records=1000,
                                 timezone=pytz.timezone('US/Eastern'),
                                 logging_config={'foo': 10},  # noqa
                                 consumer_auto_offset_reset='latest',
                                 **kwargs) -> App:
        livelock_soft_timeout = broker_commit_livelock_soft_timeout
        app = self.App(
            id,
            version=version,
            broker=broker,
            store=store,
            cache=cache,
            web=web,
            web_enabled=web_enabled,
            autodiscover=autodiscover,
            origin=origin,
            canonical_url=canonical_url,
            broker_client_id=broker_client_id,
            datadir=datadir,
            tabledir=tabledir,
            processing_guarantee=processing_guarantee,
            broker_request_timeout=broker_request_timeout,
            broker_session_timeout=broker_session_timeout,
            broker_heartbeat_interval=broker_heartbeat_interval,
            broker_commit_every=broker_commit_every,
            broker_commit_interval=broker_commit_interval,
            broker_commit_livelock_soft_timeout=livelock_soft_timeout,
            broker_check_crcs=broker_check_crcs,
            broker_max_poll_records=broker_max_poll_records,
            producer_partitioner=producer_partitioner,
            producer_request_timeout=producer_request_timeout,
            table_cleanup_interval=table_cleanup_interval,
            key_serializer=key_serializer,
            value_serializer=value_serializer,
            table_standby_replicas=table_standby_replicas,
            topic_replication_factor=topic_replication_factor,
            reply_to=reply_to,
            reply_create_topic=reply_create_topic,
            reply_expires=reply_expires,
            stream_buffer_maxsize=stream_buffer_maxsize,
            stream_wait_empty=stream_wait_empty,
            stream_ack_cancelled_tasks=stream_ack_cancelled_tasks,
            stream_ack_exceptions=stream_ack_exceptions,
            stream_publish_on_commit=stream_publish_on_commit,
            stream_recovery_delay=stream_recovery_delay,
            timezone=timezone,
            web_bind=web_bind,
            web_port=web_port,
            web_host=web_host,
            web_transport=web_transport,
            web_in_thread=web_in_thread,
            worker_redirect_stdouts=worker_redirect_stdouts,
            worker_redirect_stdouts_level=worker_redirect_stdouts_level,
            logging_config=logging_config,
            consumer_auto_offset_reset=consumer_auto_offset_reset,
        )
        conf = app.conf
        assert conf.id == app.conf._prepare_id(id)
        assert conf.broker == [URL(broker)]
        assert conf.store == URL(str(store))
        assert conf.cache == URL(str(cache))
        assert conf.web == URL(str(web))
        assert not conf.web_enabled
        assert conf.web_in_thread
        assert conf.autodiscover == autodiscover
        assert conf.canonical_url == URL(str(canonical_url))
        assert conf.broker_client_id == broker_client_id
        assert conf.datadir == Path(str(datadir))
        if Path(tabledir).is_absolute():
            assert conf.tabledir == Path(str(tabledir))
        else:
            assert conf.tabledir.relative_to(conf.appdir) == Path(tabledir)
        assert conf.processing_guarantee == ProcessingGuarantee.EXACTLY_ONCE
        assert conf.broker_request_timeout == broker_request_timeout
        assert conf.broker_heartbeat_interval == broker_heartbeat_interval
        assert conf.broker_session_timeout == broker_session_timeout
        assert conf.broker_commit_every == broker_commit_every
        assert conf.broker_commit_interval == broker_commit_interval
        assert (conf.broker_commit_livelock_soft_timeout ==
                broker_commit_livelock_soft_timeout)
        assert conf.broker_check_crcs == broker_check_crcs
        assert conf.producer_partitioner is producer_partitioner
        assert conf.producer_request_timeout == producer_request_timeout
        assert conf.table_cleanup_interval == table_cleanup_interval
        assert conf.key_serializer == key_serializer
        assert conf.value_serializer == value_serializer
        assert conf.table_standby_replicas == table_standby_replicas
        assert conf.topic_replication_factor == topic_replication_factor
        assert conf.reply_to == reply_to
        assert conf.reply_expires == reply_expires
        assert conf.stream_buffer_maxsize == stream_buffer_maxsize
        assert conf.stream_wait_empty == stream_wait_empty
        assert conf.stream_ack_cancelled_tasks == stream_ack_cancelled_tasks
        assert conf.stream_ack_exceptions == stream_ack_exceptions
        assert conf.stream_publish_on_commit == stream_publish_on_commit
        assert conf.stream_recovery_delay == stream_recovery_delay
        assert conf.timezone is timezone
        assert conf.web_bind == web_bind
        assert conf.web_port == web_port
        assert conf.web_host == web_host
        assert conf.web_transport == URL(web_transport)
        assert conf.worker_redirect_stdouts == worker_redirect_stdouts
        assert (conf.worker_redirect_stdouts_level ==
                worker_redirect_stdouts_level)
        assert conf.broker_max_poll_records == broker_max_poll_records
        assert conf.logging_config == logging_config
        assert conf.consumer_auto_offset_reset == consumer_auto_offset_reset
        return app

    def test_custom_host_port_to_canonical(self,
                                           web_bind='localhost',
                                           web_port=6069,
                                           web_host='localhost'):
        app = self.App(
            'id',
            web_bind=web_bind,
            web_port=web_port,
            web_host=web_host,
        )
        assert app.conf.canonical_url == URL(
            f'http://{app.conf.web_host}:{app.conf.web_port}')

    def test_id_no_version(self):
        assert self.App('id', version=1).conf.id == 'id'

    def test_version_cannot_be_zero(self):
        app = App('id', version=0)
        with pytest.raises(ImproperlyConfigured):
            app.finalize()

    def test_compat_url(self):
        assert self.App(url='foo').conf.broker == [URL('kafka://foo')]

    def test_compat_client_id(self):
        with pytest.warns(FutureWarning):
            assert self.App(client_id='foo').conf.broker_client_id == 'foo'

    def test_compat_commit_interval(self):
        with pytest.warns(FutureWarning):
            assert self.App(
                commit_interval=313.3).conf.broker_commit_interval == 313.3

    def test_compat_create_reply_topic(self):
        with pytest.warns(FutureWarning):
            assert self.App(create_reply_topic=True).conf.reply_create_topic
        with pytest.warns(FutureWarning):
            assert not self.App(
                create_reply_topic=False).conf.reply_create_topic

    def test_compat_num_standby_replicas(self):
        with pytest.warns(FutureWarning):
            assert self.App(
                num_standby_replicas=34).conf.table_standby_replicas == 34

    def test_compat_default_partitions(self):
        with pytest.warns(FutureWarning):
            assert self.App(
                default_partitions=35).conf.topic_partitions == 35

    def test_compat_replication_factor(self):
        with pytest.warns(FutureWarning):
            assert self.App(
                replication_factor=36).conf.topic_replication_factor == 36

    def test_warns_when_key_already_configured(self):
        app = self.App(topic_partitions=37, topic_replication_factor=38)
        assert app.conf.topic_partitions == 37
        with pytest.warns(AlreadyConfiguredWarning):
            app.conf.topic_partitions = 39
        assert app.conf.topic_partitions == 39
        app.conf.topic_replication_factor = 40
        assert app.conf.topic_replication_factor == 40

    def test_broker_with_no_scheme_set(self):
        app = self.App(broker='example.com:3123')
        url = app.conf.broker[0]
        assert url.scheme == settings.DEFAULT_BROKER_SCHEME
        assert url.host == 'example.com'
        assert url.port == 3123<|MERGE_RESOLUTION|>--- conflicted
+++ resolved
@@ -161,14 +161,9 @@
                                  origin='faust',
                                  canonical_url='http://example.com/',
                                  broker_client_id='client id',
-<<<<<<< HEAD
-                                 datadir='/etc/faust/',
-                                 tabledir='/var/faust/',
-                                 processing_guarantee='exactly_once',
-=======
                                  datadir=str(DATADIR),
                                  tabledir=str(TABLEDIR),
->>>>>>> 8ec6c41c
+                                 processing_guarantee='exactly_once',
                                  broker_request_timeout=10000.05,
                                  broker_heartbeat_interval=101.13,
                                  broker_session_timeout=30303.30,
