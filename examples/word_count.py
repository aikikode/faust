--- conflicted
+++ resolved
@@ -13,13 +13,6 @@
     value_serializer='json',
     store='rocksdb://',
 )
-
-<<<<<<< HEAD
-class Word(faust.Record):
-    value: str
-
-=======
->>>>>>> f05745e2
 
 posts_topic = app.topic('posts2',
                         value_type=str,
