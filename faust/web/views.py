"""Class-based views."""
import inspect
from typing import Any, Awaitable, Callable, Mapping, Type, cast
<<<<<<< HEAD
import jinja2
import venusian
from .base import Request, Response, Web
from ..types import AppT
from ..types.web import PageArg, ViewGetHandler
from ..utils.objects import cached_property
=======
from faust.types import AppT
from .base import Request, Response, Web
>>>>>>> 427dcf7e

__all__ = ['View', 'Site']

_bytes = bytes   # need alias for method named `bytes`


class View:
    """View (HTTP endpoint)."""

    package: str = None
    methods: Mapping[str, Callable[[Request], Awaitable]]

    @classmethod
    def from_handler(cls, fun: ViewGetHandler) -> Type['View']:
        if not callable(fun):
            raise TypeError(f'View handler must be callable, not {fun!r}')
        return type(fun.__name__, (cls,), {
            'get': fun,
            '__doc__': fun.__doc__,
            '__module__': fun.__module__,
        })

    def __init__(self, app: AppT, web: Web) -> None:
        self.app = app
        self.web = web
        self.methods = {
            'get': self.get,
            'post': self.post,
            'patch': self.patch,
            'delete': self.delete,
            'put': self.put,
        }

    async def dispatch(self, request: Any) -> None:
        return await self.methods[request.method.lower()](
            cast(Request, request))

    async def get(self, request: Request) -> Any:
        ...

    async def post(self, request: Request) -> Any:
        ...

    async def put(self, request: Request) -> Any:
        ...

    async def patch(self, request: Request) -> Any:
        ...

    async def delete(self, request: Request) -> Any:
        ...

    def render(self, template_name: str, **context: Any) -> str:
        template = self.env.get_template(template_name)
        return template.render(**context)

    def text(self, value: str,
             *,
             content_type: str = None,
             status: int = 200) -> Response:
        return self.web.text(value, content_type=content_type, status=status)

    def html(self, value: str,
             *,
             status: int = 200) -> Response:
        return self.web.html(value, status=status)

    def json(self, value: Any,
             *,
             status: int = 200) -> Response:
        return self.web.json(value, status=status)

    def bytes(self, value: _bytes,
              *,
              content_type: str = None,
              status: int = 200) -> Response:
        return self.web.bytes(value, content_type=content_type, status=status)

    def route(self, pattern: str, handler: Callable) -> None:
        return self.web.route(pattern, handler)

    def notfound(self, reason: str = 'Not Found', **kwargs: Any) -> Response:
        return self.error(404, reason, **kwargs)

    def error(self, status: int, reason: str, **kwargs: Any) -> Response:
        return self.json({'error': reason, **kwargs}, status=status)


class Site:
    """Collection of HTTP endpoints (views)."""

    views: Mapping[str, Type[View]]

    def __init__(self, app: AppT) -> None:
        self.app = app

    def enable(self, web: Web, *, prefix: str = '') -> None:
        for pattern, view in self.views.items():
            web.route(prefix + pattern, view(self.app, web).dispatch)

    def on_discovered(
            self, scanner: venusian.Scanner, name: str, obj: 'Site') -> None:
        ...

    @classmethod
    def from_handler(
            cls, path: str,
            *,
            base: Type[View] = None) -> Callable[[PageArg], Type['Site']]:
        base = base if base is not None else View

        def _decorator(fun: PageArg) -> Type[Site]:
            view: Type[View] = None
            if inspect.isclass(fun):
                view = cast(Type[View], fun)
                if not issubclass(view, View):
                    raise TypeError(
                        'When decorating class, it must be subclass of View')
            if view is None:
                view = base.from_handler(cast(ViewGetHandler, fun))

            return type('Site', (cls,), {
                'views': {path: view},
                '__module__': fun.__module__,
            })
        return _decorator<|MERGE_RESOLUTION|>--- conflicted
+++ resolved
@@ -1,17 +1,13 @@
 """Class-based views."""
 import inspect
 from typing import Any, Awaitable, Callable, Mapping, Type, cast
-<<<<<<< HEAD
-import jinja2
+
 import venusian
+
+from faust.types import AppT
+from faust.types.web import PageArg, ViewGetHandler
+
 from .base import Request, Response, Web
-from ..types import AppT
-from ..types.web import PageArg, ViewGetHandler
-from ..utils.objects import cached_property
-=======
-from faust.types import AppT
-from .base import Request, Response, Web
->>>>>>> 427dcf7e
 
 __all__ = ['View', 'Site']
 
